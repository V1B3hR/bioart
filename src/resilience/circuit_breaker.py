--- conflicted
+++ resolved
@@ -1,18 +1,11 @@
 from typing import Any, Callable, Optional, TypeVar, Type, Tuple, Dict, List
-<<<<<<< HEAD
+from enum import Enum
 import threading
 import time
 
 T = TypeVar("T")
 
 class CircuitBreakerOpen(Exception):
-=======
-from enum import Enum
-import threading
-import time
-
-T = TypeVar("T")
-
 class CircuitState(Enum):
     """Enum representing circuit breaker states."""
     CLOSED = "closed"
@@ -20,14 +13,12 @@
     HALF_OPEN = "half_open"
 
 class CircuitBreakerError(Exception):
->>>>>>> 740f89b3
     """Raised when the circuit breaker is open and cannot be called."""
     pass
 
 class CircuitBreaker:
     def __init__(
         self,
-<<<<<<< HEAD
         failure_threshold: int = 5,
         success_threshold: int = 2,
         timeout_seconds: float = 60.0,
@@ -38,7 +29,6 @@
         self.timeout_seconds = timeout_seconds
         self.lock = threading.Lock()
         self.state = "closed"
-=======
         name: str = "default",
         failure_threshold: int = 5,
         success_threshold: int = 1,
@@ -51,7 +41,6 @@
         self.recovery_timeout = recovery_timeout
         self.lock = threading.Lock()
         self.state = CircuitState.CLOSED
->>>>>>> 740f89b3
         self.failure_count = 0
         self.success_count = 0
         self.last_failure_time: Optional[float] = None
@@ -61,7 +50,6 @@
 
     def call(self, func: Callable[..., T], *args, **kwargs) -> T:
         with self.lock:
-<<<<<<< HEAD
             if self.state == "open":
                 now = time.time()
                 if self.last_failure_time and (now - self.last_failure_time) > self.timeout_seconds:
@@ -69,7 +57,6 @@
                     self.state = "half-open"
                 else:
                     raise CircuitBreakerOpen("Circuit breaker is open.")
-=======
             if self.state == CircuitState.OPEN:
                 now = time.time()
                 if self.last_failure_time and (now - self.last_failure_time) > self.recovery_timeout:
@@ -77,7 +64,6 @@
                     self.state = CircuitState.HALF_OPEN
                 else:
                     raise CircuitBreakerError(f"Circuit breaker '{self.name}' is OPEN.")
->>>>>>> 740f89b3
         try:
             result = func(*args, **kwargs)
         except self.expected_exceptions as e:
@@ -86,7 +72,6 @@
                 self.success_count = 0
                 self.last_failure_time = time.time()
                 if self.failure_count >= self.failure_threshold:
-<<<<<<< HEAD
                     self.state = "open"
             raise
         else:
@@ -98,7 +83,6 @@
                         self.failure_count = 0
                         self.success_count = 0
                 elif self.state == "closed":
-=======
                     self.state = CircuitState.OPEN
             raise
         else:
@@ -110,7 +94,6 @@
                         self.failure_count = 0
                         self.success_count = 0
                 elif self.state == CircuitState.CLOSED:
->>>>>>> 740f89b3
                     self.failure_count = 0
                     self.success_count = 0
             return result
@@ -123,7 +106,6 @@
             "last_failure_time": self.last_failure_time,
             "failure_threshold": self.failure_threshold,
             "success_threshold": self.success_threshold,
-<<<<<<< HEAD
             "timeout_seconds": self.timeout_seconds,
         }
 
@@ -131,7 +113,6 @@
     failure_threshold: int = 5,
     success_threshold: int = 2,
     timeout_seconds: float = 60.0,
-=======
             "recovery_timeout": self.recovery_timeout,
         }
 
@@ -140,21 +121,17 @@
     failure_threshold: int = 5,
     success_threshold: int = 1,
     recovery_timeout: float = 60.0,
->>>>>>> 740f89b3
     expected_exceptions: Optional[Tuple[Type[Exception], ...]] = None,
 ) -> Callable[[Callable[..., T]], Callable[..., T]]:
     def decorator(func: Callable[..., T]) -> Callable[..., T]:
         breaker = CircuitBreaker(
-<<<<<<< HEAD
             failure_threshold=failure_threshold,
             success_threshold=success_threshold,
             timeout_seconds=timeout_seconds,
-=======
             name=name,
             failure_threshold=failure_threshold,
             success_threshold=success_threshold,
             recovery_timeout=recovery_timeout,
->>>>>>> 740f89b3
             expected_exceptions=expected_exceptions,
         )
         def wrapper(*args, **kwargs):
@@ -171,24 +148,18 @@
         self,
         name: str,
         failure_threshold: int = 5,
-<<<<<<< HEAD
         success_threshold: int = 2,
         timeout_seconds: float = 60.0,
-=======
         success_threshold: int = 1,
         recovery_timeout: float = 60.0,
->>>>>>> 740f89b3
         expected_exceptions: Optional[Tuple[Type[Exception], ...]] = None,
     ) -> CircuitBreaker:
         if name not in self._breakers:
             self._breakers[name] = CircuitBreaker(
                 failure_threshold=failure_threshold,
                 success_threshold=success_threshold,
-<<<<<<< HEAD
                 timeout_seconds=timeout_seconds,
-=======
                 recovery_timeout=recovery_timeout,
->>>>>>> 740f89b3
                 expected_exceptions=expected_exceptions,
             )
         return self._breakers[name]
