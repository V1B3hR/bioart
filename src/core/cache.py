<<<<<<< HEAD
"""
Bounded cache with TTL for performance optimization.

Implements M1 requirement: "Introduce bounded caches (e.g., sequence scoring, transforms) with TTL"
"""

import threading
import time
from collections import OrderedDict
from dataclasses import dataclass
from typing import Any, Callable, Dict, Optional

from src.core import get_logger

logger = get_logger("cache")


@dataclass
class CacheEntry:
    """Cache entry with value and expiration time."""

    value: Any
    expires_at: float
=======
import time
import threading
import logging
from collections import OrderedDict
from functools import wraps
from typing import Any, Callable, Dict, Optional, Tuple

logger = logging.getLogger(__name__)
>>>>>>> cad0b8d8


class BoundedTTLCache:
    """
    A simple thread-safe bounded LRU cache with per-item TTL support and statistics.
    """

    def __init__(self, max_size: int = 128, ttl_seconds: float = 60.0, logger_obj: Optional[logging.Logger] = None):
        if max_size < 1:
            raise ValueError("max_size must be at least 1")
        if ttl_seconds <= 0:
            raise ValueError("ttl_seconds must be positive")

        self.logger = logger_obj or logging.getLogger(__name__)
        self.max_size = max_size
        self.default_ttl = float(ttl_seconds)

        # OrderedDict maps key -> (value, expiry_ts)
        self._store: "OrderedDict[Any, Tuple[Any, float]]" = OrderedDict()
        self._lock = threading.RLock()

        # Stats
        self._hits = 0
        self._misses = 0

    # Internal helpers

    def _now(self) -> float:
        return time.time()

    def _is_expired(self, expiry_ts: float) -> bool:
        return expiry_ts <= self._now()

    # Public API expected by tests

    def set(self, key: Any, value: Any, ttl_seconds: Optional[float] = None) -> None:
        """Set value for key with optional custom TTL. Moves key to end (MRU)."""
        ttl = float(ttl_seconds) if ttl_seconds is not None else self.default_ttl
        expiry = self._now() + ttl
        with self._lock:
            if key in self._store:
                self.logger.debug("Updating existing key in cache: %r", key)
                # remove then re-insert to move to end
                del self._store[key]
            else:
                self.logger.debug("Inserting new key in cache: %r", key)
            self._store[key] = (value, expiry)

            # Evict LRU items if we're over capacity
            while len(self._store) > self.max_size:
                evicted_key, _ = self._store.popitem(last=False)
                self.logger.debug("Evicted LRU key due to capacity: %r", evicted_key)

    def get(self, key: Any) -> Optional[Any]:
        """Get value for key or None if missing/expired. Access moves key to end (MRU) if present and not expired."""
        with self._lock:
            item = self._store.get(key)
            if item is None:
                self._misses += 1
                self.logger.debug("Cache miss for key: %r", key)
                return None

            value, expiry = item
            if self._is_expired(expiry):
                # remove expired entry
                self.logger.debug("Cache entry expired for key: %r", key)
                del self._store[key]
                self._misses += 1
                return None

            # Move to end (most recently used)
            del self._store[key]
            self._store[key] = (value, expiry)
            self._hits += 1
            self.logger.debug("Cache hit for key: %r", key)
            return value

    def delete(self, key: Any) -> bool:
        """Delete key from cache. Return True if removed, False if not present."""
        with self._lock:
            if key in self._store:
                del self._store[key]
                self.logger.debug("Deleted key from cache: %r", key)
                return True
            self.logger.debug("Attempted to delete non-existent key: %r", key)
            return False

    def clear(self) -> None:
        """Clear all entries from cache."""
        with self._lock:
            self._store.clear()
            self.logger.debug("Cache cleared.")

    def cleanup_expired(self) -> int:
        """
        Remove expired entries and return the number removed.
        This does a full scan of entries; acceptable for tests and moderate sizes.
        """
        removed = 0
        now = self._now()
        with self._lock:
            keys_to_remove = [k for k, (_, exp) in self._store.items() if exp <= now]
            for k in keys_to_remove:
                del self._store[k]
                removed += 1
                self.logger.debug("Removed expired key during cleanup: %r", k)
        self.logger.debug("cleanup_expired removed %d entries", removed)
        return removed

    def get_stats(self) -> Dict[str, Any]:
        """Return dictionary with statistics expected by tests."""
        with self._lock:
            size = len(self._store)
            hits = self._hits
            misses = self._misses
        total_requests = hits + misses
        hit_rate_percent = (hits / total_requests * 100.0) if total_requests > 0 else 0.0
        stats = {
            "size": size,
            "max_size": self.max_size,
            "hits": hits,
            "misses": misses,
            "total_requests": total_requests,
            "hit_rate_percent": hit_rate_percent,
        }
        self.logger.debug("Cache stats: %s", stats)
        return stats

    def reset_stats(self) -> None:
        with self._lock:
            self._hits = 0
            self._misses = 0
        self.logger.debug("Cache statistics reset.")


# Decorator factory

def _make_key(args: Tuple[Any, ...], kwargs: Dict[str, Any]) -> Tuple:
    """
    Produce a hashable key from function arguments.
    Uses tuple(args) + tuple(sorted(kwargs.items())) so that kwargs ordering is normalized.
    """
    if kwargs:
        items = tuple(sorted(kwargs.items()))
        return tuple(args) + items
    return tuple(args)


def cached(max_size: int = 128, ttl_seconds: float = 60.0):
    """
    Decorator that caches function results in a BoundedTTLCache instance attached to the wrapper.
    Provides wrapper.cache_clear() and wrapper.cache_stats() for test management.
    """

<<<<<<< HEAD
    def __init__(
        self, max_size: int = 1000, ttl_seconds: float = 300, key_func: Optional[Callable] = None
    ):
        """
        Initialize cached function decorator.

        Args:
            max_size: Maximum cache size
            ttl_seconds: TTL in seconds
            key_func: Optional function to generate cache key from args
        """
        self.cache = BoundedTTLCache(max_size=max_size, ttl_seconds=ttl_seconds)
        self.key_func = key_func or self._default_key_func

    @staticmethod
    def _default_key_func(*args, **kwargs) -> str:
        """Generate cache key from function arguments."""
        key_parts = [str(arg) for arg in args]
        key_parts.extend(f"{k}={v}" for k, v in sorted(kwargs.items()))
        return ":".join(key_parts)

    def __call__(self, func: Callable) -> Callable:
        """Wrap function with caching."""

=======
    def decorator(func: Callable):
        cache = BoundedTTLCache(max_size=max_size, ttl_seconds=ttl_seconds, logger_obj=logger)

        @wraps(func)
>>>>>>> cad0b8d8
        def wrapper(*args, **kwargs):
            key = _make_key(args, kwargs)
            result = cache.get(key)
            if result is not None:
                return result
            # compute and store
            value = func(*args, **kwargs)
            cache.set(key, value)
            return value

        # Attach management helpers expected in tests
        def cache_clear():
            cache.clear()

        def cache_stats():
            return cache.get_stats()

        wrapper.cache_clear = cache_clear
        wrapper.cache_stats = cache_stats
        wrapper._cache = cache  # expose underlying cache if needed
        return wrapper

    return decorator


# Global caches for get_sequence_cache and get_transform_cache

_sequence_cache: Optional[BoundedTTLCache] = None
_transform_cache: Optional[BoundedTTLCache] = None
_sequence_lock = threading.Lock()
_transform_lock = threading.Lock()


def get_sequence_cache() -> BoundedTTLCache:
    global _sequence_cache
    if _sequence_cache is None:
<<<<<<< HEAD
        from src.core import get_config

        config = get_config()
        _sequence_cache = BoundedTTLCache(
            max_size=config.performance.cache_max_size,
            ttl_seconds=config.performance.cache_ttl_seconds,
        )
=======
        with _sequence_lock:
            if _sequence_cache is None:
                # default capacity and TTL chosen to match reasonable defaults in tests
                _sequence_cache = BoundedTTLCache(max_size=1024, ttl_seconds=300.0, logger_obj=logger)
                logger.debug("Created global sequence cache")
>>>>>>> cad0b8d8
    return _sequence_cache


def get_transform_cache() -> BoundedTTLCache:
    global _transform_cache
    if _transform_cache is None:
<<<<<<< HEAD
        from src.core import get_config

        config = get_config()
        _transform_cache = BoundedTTLCache(
            max_size=config.performance.cache_max_size,
            ttl_seconds=config.performance.cache_ttl_seconds,
        )
    return _transform_cache


def cached(max_size: int = 1000, ttl_seconds: float = 300, key_func: Optional[Callable] = None):
    """
    Decorator for caching function results.

    Args:
        max_size: Maximum cache size
        ttl_seconds: TTL in seconds
        key_func: Optional function to generate cache key

    Example:
        @cached(max_size=100, ttl_seconds=60)
        def score_sequence(sequence: str) -> float:
            # expensive computation
            return score
    """
    return CachedFunction(max_size=max_size, ttl_seconds=ttl_seconds, key_func=key_func)
=======
        with _transform_lock:
            if _transform_cache is None:
                _transform_cache = BoundedTTLCache(max_size=1024, ttl_seconds=300.0, logger_obj=logger)
                logger.debug("Created global transform cache")
    return _transform_cache
>>>>>>> cad0b8d8
<|MERGE_RESOLUTION|>--- conflicted
+++ resolved
@@ -1,4 +1,3 @@
-<<<<<<< HEAD
 """
 Bounded cache with TTL for performance optimization.
 
@@ -22,7 +21,6 @@
 
     value: Any
     expires_at: float
-=======
 import time
 import threading
 import logging
@@ -31,7 +29,6 @@
 from typing import Any, Callable, Dict, Optional, Tuple
 
 logger = logging.getLogger(__name__)
->>>>>>> cad0b8d8
 
 
 class BoundedTTLCache:
@@ -186,7 +183,6 @@
     Provides wrapper.cache_clear() and wrapper.cache_stats() for test management.
     """
 
-<<<<<<< HEAD
     def __init__(
         self, max_size: int = 1000, ttl_seconds: float = 300, key_func: Optional[Callable] = None
     ):
@@ -211,12 +207,10 @@
     def __call__(self, func: Callable) -> Callable:
         """Wrap function with caching."""
 
-=======
     def decorator(func: Callable):
         cache = BoundedTTLCache(max_size=max_size, ttl_seconds=ttl_seconds, logger_obj=logger)
 
         @wraps(func)
->>>>>>> cad0b8d8
         def wrapper(*args, **kwargs):
             key = _make_key(args, kwargs)
             result = cache.get(key)
@@ -253,7 +247,6 @@
 def get_sequence_cache() -> BoundedTTLCache:
     global _sequence_cache
     if _sequence_cache is None:
-<<<<<<< HEAD
         from src.core import get_config
 
         config = get_config()
@@ -261,20 +254,17 @@
             max_size=config.performance.cache_max_size,
             ttl_seconds=config.performance.cache_ttl_seconds,
         )
-=======
         with _sequence_lock:
             if _sequence_cache is None:
                 # default capacity and TTL chosen to match reasonable defaults in tests
                 _sequence_cache = BoundedTTLCache(max_size=1024, ttl_seconds=300.0, logger_obj=logger)
                 logger.debug("Created global sequence cache")
->>>>>>> cad0b8d8
     return _sequence_cache
 
 
 def get_transform_cache() -> BoundedTTLCache:
     global _transform_cache
     if _transform_cache is None:
-<<<<<<< HEAD
         from src.core import get_config
 
         config = get_config()
@@ -301,10 +291,8 @@
             return score
     """
     return CachedFunction(max_size=max_size, ttl_seconds=ttl_seconds, key_func=key_func)
-=======
         with _transform_lock:
             if _transform_cache is None:
                 _transform_cache = BoundedTTLCache(max_size=1024, ttl_seconds=300.0, logger_obj=logger)
                 logger.debug("Created global transform cache")
-    return _transform_cache
->>>>>>> cad0b8d8
+    return _transform_cache